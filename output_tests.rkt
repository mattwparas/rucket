--- conflicted
+++ resolved
@@ -13,16 +13,13 @@
 6
 Void
 10
-<<<<<<< HEAD
 10
 10
 '(1 2 3)
 10
 Lambda Function
 "test"
-=======
 Void
 Void
 80
-60
->>>>>>> d03a9f18
+60