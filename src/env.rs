--- conflicted
+++ resolved
@@ -159,51 +159,11 @@
     }
     pub fn default_bindings() -> Vec<(&'static str, RucketVal)> {
         vec![
-<<<<<<< HEAD
+
             ("+", RucketVal::FuncV(Adder::new_func())),
             ("*", RucketVal::FuncV(Multiplier::new_func())),
             ("/", RucketVal::FuncV(Divider::new_func())),
             ("-", RucketVal::FuncV(Subtractor::new_func())),
-=======
-            (
-                "+",
-                RucketVal::FuncV(|args: Vec<RucketVal>| -> Result<RucketVal> {
-                    let sum = unwrap_list_of_floats(args)?
-                        .iter()
-                        .fold(0.0, |sum, a| sum + a);
-                    Ok(RucketVal::NumV(sum))
-                }),
-            ),
-            (
-                "*",
-                RucketVal::FuncV(|args: Vec<RucketVal>| -> Result<RucketVal> {
-                    let sum = unwrap_list_of_floats(args)?
-                        .iter()
-                        .fold(1.0, |sum, a| sum * a);
-                    Ok(RucketVal::NumV(sum))
-                }),
-            ),
-            (
-                "/",
-                RucketVal::FuncV(|args: Vec<RucketVal>| -> Result<RucketVal> {
-                    let sum = unwrap_list_of_floats(args)?
-                        .iter()
-                        .fold(1.0, |sum, a| sum * a);
-                    Ok(RucketVal::NumV(sum))
-                }),
-            ),
-            (
-                "-",
-                RucketVal::FuncV(|args: Vec<RucketVal>| -> Result<RucketVal> {
-                    let floats = unwrap_list_of_floats(args)?;
-                    let first = *floats.first().ok_or(RucketErr::ArityMismatch(
-                        "expected at least one number".to_string(),
-                    ))?;
-                    let sum_of_rest = floats[1..].iter().fold(0.0, |sum, a| sum + a);
-                    Ok(RucketVal::NumV(first - sum_of_rest))
-                }),
-            ),
->>>>>>> f4a9cf30
             (
                 "list",
                 RucketVal::FuncV(|args: Vec<RucketVal>| -> Result<RucketVal> {
