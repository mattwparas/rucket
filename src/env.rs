--- conflicted
+++ resolved
@@ -163,19 +163,6 @@
                     let sum = unwrap_list_of_floats(args)?
                         .iter()
                         .fold(0.0, |sum, a| sum + a);
-
-<<<<<<< HEAD
-    // data.insert(
-    //     "append".to_string(),
-    //     RucketVal::FuncV(|args: &[&RucketVal]| -> Result<RucketVal> {
-    //         let lsts: Vec<RucketVal> = unwrap_list_of_lists(args)?
-    //             .iter()
-    //             .flat_map(|x| x.clone())
-    //             .collect();
-    //         Ok(RucketVal::ListV(lsts))
-    //     }),
-    // );
-=======
                     Ok(RucketVal::NumV(sum))
                 }),
             ),
@@ -194,8 +181,6 @@
                     let sum = unwrap_list_of_floats(args)?
                         .iter()
                         .fold(1.0, |sum, a| sum * a);
->>>>>>> a1ed0aef
-
                     Ok(RucketVal::NumV(sum))
                 }),
             ),
@@ -284,65 +269,6 @@
                     } else {
                         stop!(ArityMismatch => "cdr takes one argument");
                     }
-<<<<<<< HEAD
-                }
-            } else {
-                stop!(ArityMismatch => "cdr takes one argument");
-            }
-        }),
-    );
-
-    data.insert(
-        "null?".to_string(),
-        RucketVal::FuncV(|args: &[&RucketVal]| -> Result<RucketVal> {
-            if args.len() == 1 {
-                match &args[0] {
-                    RucketVal::ListV(v) => {
-                        if v.is_empty() {
-                            return Ok(RucketVal::BoolV(true));
-                        } else {
-                            return Ok(RucketVal::BoolV(false));
-                        }
-                    }
-                    _ => Ok(RucketVal::BoolV(false)),
-                }
-            } else {
-                stop!(ArityMismatch => "car takes one argument");
-            }
-        }),
-    );
-
-    data.insert(
-        "equal?".to_string(),
-        RucketVal::FuncV(ensure_tonicity!(|a, b| &a == b)),
-    );
-
-    data.insert(
-        "==".to_string(),
-        RucketVal::FuncV(ensure_tonicity!(|a, b| &a == b)),
-    );
-
-    data.insert(
-        ">".to_string(),
-        RucketVal::FuncV(ensure_tonicity!(|a, b| a > b)),
-    );
-    data.insert(
-        ">=".to_string(),
-        RucketVal::FuncV(ensure_tonicity!(|a, b| a >= b)),
-    );
-    data.insert(
-        "<".to_string(),
-        RucketVal::FuncV(ensure_tonicity!(|a, b| a < b)),
-    );
-    data.insert(
-        "<=".to_string(),
-        RucketVal::FuncV(ensure_tonicity!(|a, b| a <= b)),
-    );
-
-    Env {
-        bindings: data,
-        parent: None,
-=======
                 }),
             ),
             ("=", RucketVal::FuncV(ensure_tonicity!(|a, b| a == b))),
@@ -351,7 +277,6 @@
             ("<", RucketVal::FuncV(ensure_tonicity!(|a, b| a < b))),
             ("<=", RucketVal::FuncV(ensure_tonicity!(|a, b| a <= b))),
         ]
->>>>>>> a1ed0aef
     }
 }
 
